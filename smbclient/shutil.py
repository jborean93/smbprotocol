# -*- coding: utf-8 -*-
# Copyright: (c) 2019, Jordan Borean (@jborean93) <jborean93@gmail.com> and other contributors
# MIT License (see LICENSE or https://opensource.org/licenses/MIT)

from __future__ import absolute_import
from __future__ import division

import errno
import ntpath
import os
import os.path
import shutil
import stat
import sys

from smbclient._io import (
    query_info,
    set_info,
    SMBFileTransaction,
    SMBRawIO,
)

from smbclient._os import (
    copyfile as smbclient_copyfile,
    makedirs,
    open_file,
    readlink,
    remove,
    rmdir,
    scandir,
    stat as smbclient_stat,
    symlink,
    SMBDirEntry,
    is_remote_path,
)

from smbclient.path import (
    isdir,
    islink,
    samefile,
<<<<<<< HEAD
    join_local_or_remote_path,
=======
    basename,
>>>>>>> 0d7f3253
)

from smbprotocol import (
    MAX_PAYLOAD_SIZE,
)

from smbprotocol._text import (
    to_native,
)

from smbprotocol.file_info import (
    FileAttributes,
    FileBasicInformation,
)

from smbprotocol.open import (
    CreateOptions,
    FilePipePrinterAccessMask,
)

from smbprotocol.structure import (
    DateTimeField,
)


def copy(src, dst, follow_symlinks=True, **kwargs):
    """
    Copies the file src to the file or directory dst. If dst specified a directory, the file will be copied into dst
    using the base filename from src. Returns the path to the newly created file.

    If follow_symlinks is 'False', and src is a symbolic link, dst will be created as a symbolic link. If
    follow_symlinks is 'True' and src is a symbolic link, dst will be a copy of the file src refers to.

    copy() copies the file data and file's permission mode which on Windows is only the read-only flag. All other
    bits are ignored on a copy. Other metadata like file's creation and modification times, are not preserved.

    :param src: The path to the source file to copy, if not an absolute path then this is relative to the current
        directory.
    :param dst: The path to the destination to copy the file t.
    :param follow_symlinks: Whether to copy the symlink target of source or the symlink itself.
    :param kwargs: Common arguments used to build the SMB Session for any UNC paths.
    :return The path to the destination filename.
    """
    return _copy(src, dst, follow_symlinks, copymode, **kwargs)


def copy2(src, dst, follow_symlinks=True, **kwargs):
    """
    Identical to copy() except that copy() also attempts to preserve the file metadata.

    copy2() uses copystat() to copy the file metadata. Please see copystat() for more information about how and what
    metadata it copies to the dst file.

    :param src: The path to the source file to copy, if not an absolute path then this is relative to the current
        directory.
    :param dst: The path to the destination to copy the file t.
    :param follow_symlinks: Whether to copy the symlink target of source or the symlink itself.
    :param kwargs: Common arguments used to build the SMB Session for any UNC paths.
    :return The path to the destination filename.
    """
    return _copy(src, dst, follow_symlinks, copystat, **kwargs)


def copyfile(src, dst, follow_symlinks=True, **kwargs):
    """
    Copy the contents (no metadata) of the file names src to a file named dst and return dst in the most efficient way
    possible. If the src and dst reside on the same UNC share then a more efficient remote side copy is used. If the
    src and dst reside on the same local path then the proper shutil.copyfile() method is called, otherwise the content
    is copied using copyfileobj() in chunks.

    dst must be the complete target file name; look at copy() for a copy that accepts a target directory path. If src
    dst specify the same file, ValueError is raised.

    The destination location must be writable; otherwise, an OSError exception will be raised. If dst already exists,
    it will be replaced. Special files such as character or block devices and pipes cannot be copied with this
    function.

    If follow_symlinks is 'False' and src is a symbolic link, a new symbolic link will be created instead of copying
    the file src points to. This will fail if the symbolic link at src is a different root as dst.

    :param src: The src filepath to copy.
    :param dst: The destinoation filepath to copy to.
    :param follow_symlinks: Whether to copy the symlink target of source or the symlink itself.
    :param kwargs: Common arguments used to build the SMB Session for any UNC paths.
    :return: The dst path.
    """
    def wrap_not_implemented(function_name):
        def raise_not_implemented(*args, **kwargs):
            raise NotImplementedError("%s is unavailable on this platform as a local operation" % function_name)

        return raise_not_implemented

    norm_src = ntpath.normpath(src)
    if is_remote_path(norm_src):
        src_root = ntpath.splitdrive(norm_src)[0]
        islink_func = islink
        readlink_func = readlink
        symlink_func = symlink
        src_open = open_file
        src_kwargs = kwargs
    else:
        src_root = None
        islink_func = os.path.islink
        # readlink and symlink are not available on Windows on Python 2.
        readlink_func = getattr(os, 'readlink', wrap_not_implemented('readlink'))
        symlink_func = getattr(os, 'symlink', wrap_not_implemented('symlink'))
        src_open = open
        src_kwargs = {}

    norm_dst = ntpath.normpath(dst)
    if is_remote_path(norm_dst):
        dst_root = ntpath.splitdrive(norm_dst)[0]
        dst_open = open_file
        dst_kwargs = kwargs
    else:
        dst_root = None
        dst_open = open
        dst_kwargs = {}

    if not follow_symlinks and islink_func(src, **src_kwargs):
        if src_root != dst_root:
            raise ValueError("Cannot copy a symlink on different roots.")

        symlink_func(readlink_func(src), dst, **src_kwargs)
        return dst

    if src_root is None and dst_root is None:
        # The files are local and follow_symlinks is True, rely on the builtin copyfile mechanism.
        shutil.copyfile(src, dst)
        return dst

    if src_root == dst_root:
        # The files are located on the same share and follow_symlinks is True, rely on smbclient.copyfile for an
        # efficient server side copy.
        try:
            is_same = samefile(src, dst, **kwargs)
        except OSError as err:
            if err.errno == errno.ENOENT:
                is_same = False
            else:
                raise

        if is_same:
            raise shutil.Error(to_native("'%s' and '%s' are the same file, cannot copy" % (src, dst)))

        smbclient_copyfile(src, dst, **kwargs)
        return dst

    # Finally we are copying across different roots so we just chunk the data using copyfileobj
    with src_open(src, mode='rb', **src_kwargs) as src_fd, dst_open(dst, mode='wb', **dst_kwargs) as dst_fd:
        copyfileobj(src_fd, dst_fd, MAX_PAYLOAD_SIZE)

    return dst


# Because smbclient's open_file returns a file object this should just work.
copyfileobj = shutil.copyfileobj


def copymode(src, dst, follow_symlinks=True, **kwargs):
    """
    Copy the permission bits from src to dst. The file contents, owner, and group are unaffected. Due to the
    limitations of Windows, this function only sets/unsets the dst's FILE_ATTRIBUTE_READ_ONLY flag based on what src's
    attribute is set to.

    If follow_symlinks is 'False', and both src and dst are symbolic links, copymode() will attempt to modify the mode
    of dst itself (rather than the file it points to).

    This function supports src and dst being either a local or UNC path. A relative path will be resolved based on the
    current working directory.

    :param src: The src file or directory to copy the read only flag from.
    :param dst: The dst file or directory to copy the read only flag to.
    :param follow_symlinks: Whether to copy the read only flag on the symlink or the target of the symlink.
    :param kwargs: Common arguments used to build the SMB Session for any UNC paths.
    """
    src_mode = stat.S_IMODE(_get_file_stat(src, follow_symlinks, **kwargs).st_mode)

    norm_dst = ntpath.normpath(dst)
    if is_remote_path(norm_dst):
        read_only = not (src_mode & stat.S_IWRITE == stat.S_IWRITE and src_mode & stat.S_IREAD == stat.S_IREAD)
        _set_file_basic_info(dst, follow_symlinks, read_only=read_only, **kwargs)
    else:
        _local_chmod(dst, src_mode, follow_symlinks)


def copystat(src, dst, follow_symlinks=True, **kwargs):
    """
    Copy the read only attribute, last access time, and last modification time from src to dst. The file contents,
    owner, and group are unaffected.

    If follow_symlinks is 'False' and src and dst both refer to symbolic links, copystat() will operate on the
    symbolic links themselves rather than the files the symbolic links refer to.

    :param src: The src file or directory to copy the read only flag from.
    :param dst: The dst file or directory to copy the read only flag to.
    :param follow_symlinks: Whether to copy the read only flag on the symlink or the target of the symlink.
    :param kwargs: Common arguments used to build the SMB Session for any UNC paths.
    """
    src_stat = _get_file_stat(src, follow_symlinks, **kwargs)
    src_mode = stat.S_IMODE(src_stat.st_mode)

    # *_ns was only added in Python 3, fallback to a manual calculation from seconds since EPOCH.
    atime_ns = getattr(src_stat, 'st_atime_ns', src_stat.st_atime * 1000000000)
    mtime_ns = getattr(src_stat, 'st_mtime_ns', src_stat.st_mtime * 1000000000)

    norm_dst = ntpath.normpath(dst)
    if is_remote_path(norm_dst):
        read_only = not (src_mode & stat.S_IWRITE == stat.S_IWRITE and src_mode & stat.S_IREAD == stat.S_IREAD)
        _set_file_basic_info(dst, follow_symlinks, read_only=read_only, atime_ns=atime_ns, mtime_ns=mtime_ns, **kwargs)
    else:
        if not follow_symlinks and sys.version_info[0] < 3:
            # Python 2 always follows symlinks and does not have a kwarg to override, we can only just fail here.
            raise NotImplementedError("utime: follow_symlinks unavailable on this platform")

        _local_chmod(dst, src_mode, follow_symlinks)

        if sys.version_info[0] < 3:
            os.utime(dst, (atime_ns / 1000000000, mtime_ns / 1000000000))
        else:
            os.utime(dst, ns=(atime_ns, mtime_ns), follow_symlinks=follow_symlinks)


def copytree(src, dst, symlinks=False, ignore=None, copy_function=copy2, ignore_dangling_symlinks=False,
             dirs_exist_ok=False, **kwargs):
    """
    Recursively copy an entire directory tree rooted at src to a directory named dst and return the destination
    directory. dirs_exist_ok dictates whether to raise an exception in case dst or any missing parent directory
    exists.

    Permissions and times of directories are copied with copystat(), individual files are copied using copy2().

    If symlinks is 'True', symbolic links in the source tree are represented as symbolic links in the new tree and the
    metadata of the original links will be copied as far as the platform allow; if 'False' or omitted, the contents and
    metadata of the linked files are copied to the new tree.

    When symlinks is 'False', if the file pointed by the symlink doesn't exist, an exception will be added in the list
    of errors raises in an 'Error' exception at the end of the copy process. You can set the optional
    ignore_dangling_symlinks flag to 'True' if you want to silence this exception.

    if ignore is given, it must be a callable that will receive as its arguments the directory being visited by
    copytree(), and a list of its contents, as returned by smbclient.listdir(). Since copytee() is called recursively,
    the ignore callable will be called once for each directory that is copied. The callable must return a sequence of
    directory and file names relative to the current directory (i.e. a subset of the items in its second argument);
    these names will then be ignored in the copy process.

    If exception(s) occur, an shutil.Error is raised with a list of reasons.

    If copy_function is given, it must be a callable that will be used to copy each file. It will be called with the
    source path and the destination path as arguments. By default copy() is used, but any function that supports the
    same signature (like copy()) can be used.

    In this current form, copytree() only supports remote to remote copies over SMB.

    :param src: The source directory to copy.
    :param dst: The destination directory to copy to.
    :param symlinks: Whether to attempt to copy a symlink from the source tree to the dest tree, if False the symlink
        target's contents are copied instead as a normal file/dir.
    :param ignore: A callable in the form 'callable(src, names) -> ignored_named' that returns a list of file names to
        ignore based on the list passed in.
    :param copy_function: The copy function to use for copying files.
    :param ignore_dangling_symlinks: Ignore any broken symlinks, otherwise an Error is raised.
    :param dirs_exist_ok: Whether to fail if the dst directory exists or not.
    :param kwargs: Common arguments used to build the SMB Session for any UNC paths.
    :return: The dst path.
    """
    dir_entries = list(scandir(src, **kwargs))
    makedirs(dst, exist_ok=dirs_exist_ok, **kwargs)

    ignored = []
    if ignore is not None:
        ignored = ignore(src, [e.name for e in dir_entries])

    errors = []
    for dir_entry in dir_entries:
        if dir_entry.name in ignored:
            continue

        src_path = ntpath.join(src, dir_entry.name)
        dst_path = join_local_or_remote_path(dst, dir_entry.name)

        try:
            if dir_entry.is_symlink():
                link_target = readlink(src_path, **kwargs)
                if symlinks:
                    symlink(link_target, dst_path, **kwargs)
                    copystat(src_path, dst_path, follow_symlinks=False)
                    continue
                else:
                    # Manually override the dir_entry with a new one that is the link target and copy that below.
                    try:
                        dir_entry = SMBDirEntry.from_path(link_target, **kwargs)
                    except OSError as err:
                        if err.errno == errno.ENOENT and ignore_dangling_symlinks:
                            continue
                        raise

            if dir_entry.is_dir():
                copytree(src_path, dst_path, symlinks, ignore, copy_function, ignore_dangling_symlinks, dirs_exist_ok,
                         **kwargs)
            else:
                copy_function(src_path, dst_path, **kwargs)
        except shutil.Error as err:
            # From a recursive call of copytree().
            errors.extend(err.args[0])
        except OSError as err:
            # Main smbclient operations should raise an OSError exception (or one that inherits OSError).
            errors.append((src_path, dst_path, str(err)))
        except ValueError as err:
            # If the path is not supported or we are trying to symlink outside of the share boundary.
            errors.append((src_path, dst_path, str(err)))

    try:
        copystat(src, dst)
    except OSError as err:
        errors.append((src, dst, str(err)))

    if errors:
        raise shutil.Error(errors)
    return dst


def rmtree(path, ignore_errors=False, onerror=None, **kwargs):
    """
    Recursively delete a directory tree; path must point to a directory (but not a symbolic link to a directory).

    If ignore_errors is 'True', errors resulting from failed removals will be ignored; otherwise such errors are
    handled by calling a handler specified by onerror or, if that is omitted, they raise an exception.

    if onerror is provided, it must be a callable that accepts three parameters: function, path, excinfo.

    The first parameter, function, is the function which raised the exception. The second parameter, path, will be the
    path name passed to function. The third parameter, excinfo, will be the exception information returned by
    sys.exc_info(). Exceptions raised by onerror will not be caught.

    :param path: The path to remove.
    :param ignore_errors: Whether to ignore errors on failed removed or delegate the handling to onerror.
    :param onerror: The callback executed when an error on removal is raised.
    :param kwargs: Common arguments used to build the SMB Session.
    """
    if ignore_errors:
        def onerror(*args):
            pass
    elif onerror is None:
        def onerror(*args):
            raise

    if islink(path, **kwargs):
        try:
            raise OSError("Cannot call rmtree on a symbolic link")
        except OSError:
            onerror(islink, path, sys.exc_info())
            return

    scandir_gen = scandir(path, **kwargs)
    while True:
        try:
            dir_entry = next(scandir_gen)
        except StopIteration:
            break
        except OSError:
            onerror(scandir, path, sys.exc_info())
            continue

        # In case the entry is a directory symbolic link we need to remove the dir itself and not recurse down into
        # it with rmtree. Doing that would result in a symbolic link target having it's contents removed even if it's
        # outside the rmtree scope.
        if dir_entry.is_symlink() and \
                dir_entry.stat(follow_symlinks=False).st_file_attributes & FileAttributes.FILE_ATTRIBUTE_DIRECTORY:
            try:
                rmdir(dir_entry.path)
            except OSError:
                onerror(rmdir, dir_entry.path, sys.exc_info())
        elif dir_entry.is_dir():
            rmtree(dir_entry.path, ignore_errors, onerror)
        else:
            try:
                remove(dir_entry.path)
            except OSError:
                onerror(remove, dir_entry.path, sys.exc_info())

    try:
        rmdir(path)
    except OSError:
        onerror(rmdir, path, sys.exc_info())


def _copy(src, dst, follow_symlinks, copy_meta_func, **kwargs):
    # Need to check if dst is a UNC path before checking if it's a dir in smbclient.path before checking to see if it's
    # a local directory. If either one is a dir, join the filename of src onto dst.
    if is_remote_path(ntpath.normpath(dst)) and isdir(dst, **kwargs):
        dst = ntpath.join(dst, basename(src))
    elif os.path.isdir(dst):
        dst = os.path.join(dst, basename(src))

    copyfile(src, dst, follow_symlinks=follow_symlinks)
    copy_meta_func(src, dst, follow_symlinks=follow_symlinks)
    return dst


def _get_file_stat(path, follow_symlinks=True, **kwargs):
    if path.startswith('//') or path.startswith('\\\\'):
        return smbclient_stat(path, follow_symlinks=follow_symlinks, **kwargs)
    else:
        # Source is a local path or accessible to the host, use the builtin os module to get the read only flag.
        if follow_symlinks:
            return os.stat(path)
        else:
            return os.lstat(path)


def _local_chmod(path, mode, follow_symlinks):
    if sys.version_info[0] < 3:
        if not follow_symlinks:
            if not hasattr(os, 'lchmod'):
                raise NotImplementedError("chmod: follow_symlinks unavailable on this platform")
            os.lchmod(path, mode)
        else:
            os.chmod(path, mode)
    else:
        os.chmod(path, mode, follow_symlinks=follow_symlinks)


def _set_file_basic_info(file_path, follow_symlinks, read_only=None, atime_ns=None, mtime_ns=None, **kwargs):
    co = 0 if follow_symlinks else CreateOptions.FILE_OPEN_REPARSE_POINT

    # Need to check if we need to change the attributes if the read_only flag is set. We can't just blindly set the
    # read only attribute as that will remove any other attribute set on the file.
    new_attributes = 0
    if read_only is not None:
        file_fd = SMBRawIO(file_path, mode='r', share_access='rw', create_options=co,
                           desired_access=FilePipePrinterAccessMask.FILE_READ_ATTRIBUTES, **kwargs)
        with SMBFileTransaction(file_fd) as transaction:
            query_info(transaction, FileBasicInformation)

        existing_attributes = transaction.results[0]['file_attributes'].get_value()
        if read_only and existing_attributes & FileAttributes.FILE_ATTRIBUTE_READONLY == 0:
            new_attributes = existing_attributes | FileAttributes.FILE_ATTRIBUTE_READONLY
        elif not read_only and existing_attributes & FileAttributes.FILE_ATTRIBUTE_READONLY != 0:
            new_attributes = existing_attributes & ~FileAttributes.FILE_ATTRIBUTE_READONLY

            # Make sure at least 1 attribute is set (normal)
            if new_attributes == 0:
                new_attributes |= FileAttributes.FILE_ATTRIBUTE_NORMAL

    # Only set the attributes if there is actually a change to be made.
    if new_attributes or atime_ns is not None or mtime_ns is not None:
        file_fd = SMBRawIO(file_path, mode='r', share_access='rw', create_options=co,
                           desired_access=FilePipePrinterAccessMask.FILE_WRITE_ATTRIBUTES, **kwargs)

        with SMBFileTransaction(file_fd) as transaction:
            basic_info = FileBasicInformation()
            basic_info['file_attributes'] = new_attributes

            if atime_ns is not None:
                basic_info['last_access_time'] = int((atime_ns // 100) + DateTimeField.EPOCH_FILETIME)

            if mtime_ns is not None:
                basic_info['last_write_time'] = int((mtime_ns // 100) + DateTimeField.EPOCH_FILETIME)

            set_info(transaction, basic_info)<|MERGE_RESOLUTION|>--- conflicted
+++ resolved
@@ -38,11 +38,8 @@
     isdir,
     islink,
     samefile,
-<<<<<<< HEAD
     join_local_or_remote_path,
-=======
     basename,
->>>>>>> 0d7f3253
 )
 
 from smbprotocol import (
