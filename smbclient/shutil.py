--- conflicted
+++ resolved
@@ -461,15 +461,8 @@
 def _copy(src, dst, follow_symlinks, copy_meta_func, **kwargs):
     # Need to check if dst is a UNC path before checking if it's a dir in smbclient.path before checking to see if it's
     # a local directory. If either one is a dir, join the filename of src onto dst.
-<<<<<<< HEAD
     if (is_remote_path(ntpath.normpath(dst)) and isdir(dst, **kwargs)) or os.path.isdir(dst):
-        dst = join_local_or_remote_path(dst, basename(src))
-=======
-    if is_remote_path(ntpath.normpath(dst)) and isdir(dst, **kwargs):
-        dst = ntpath.join(dst, _basename(src))
-    elif os.path.isdir(dst):
-        dst = os.path.join(dst, _basename(src))
->>>>>>> 857db185
+        dst = _join_local_or_remote_path(dst, _basename(src))
 
     copyfile(src, dst, follow_symlinks=follow_symlinks)
     copy_meta_func(src, dst, follow_symlinks=follow_symlinks)
