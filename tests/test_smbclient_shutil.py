--- conflicted
+++ resolved
@@ -45,12 +45,9 @@
     copystat,
     copytree,
     rmtree,
-<<<<<<< HEAD
-    basename,
-    join_local_or_remote_path,
-=======
     _basename,
->>>>>>> 857db185
+    _join_local_or_remote_path,
+    _basename,
 )
 
 from smbprotocol.exceptions import (
@@ -82,7 +79,7 @@
 
 
 def test_join_local():
-    assert join_local_or_remote_path(basename(__file__), 'blah.txt') == os.path.join(basename(__file__), 'blah.txt')
+    assert _join_local_or_remote_path(basename(__file__), 'blah.txt') == os.path.join(basename(__file__), 'blah.txt')
 
 
 def test_copy(smb_share):
