--- conflicted
+++ resolved
@@ -49,12 +49,9 @@
     copystat,
     copytree,
     rmtree,
-<<<<<<< HEAD
     _basename,
     _join_local_or_remote_path,
-=======
     scandir,
->>>>>>> 5c943bd0
 )
 
 from smbprotocol.exceptions import (
