--- conflicted
+++ resolved
@@ -28,11 +28,6 @@
     isdir,
     islink,
     samefile,
-<<<<<<< HEAD
-    basename,
-    join_local_or_remote_path,
-=======
->>>>>>> 35bff539
 )
 
 
@@ -363,17 +358,6 @@
         samefile(file1, file2)
 
 
-<<<<<<< HEAD
-def test_basename_local():
-    assert basename(__file__) == os.path.basename(__file__)
-
-
-def test_join_local():
-    assert join_local_or_remote_path(basename(__file__), 'blah.txt') == os.path.join(basename(__file__), 'blah.txt')
-
-
-=======
->>>>>>> 35bff539
 @pytest.mark.skipif(os.name != "nt" and not os.environ.get('SMB_FORCE', False),
                     reason="cannot create symlinks on Samba")
 def test_samefile_with_symlink(smb_share):
