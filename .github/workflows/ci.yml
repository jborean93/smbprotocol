name: Test smbprotocol
on:
  push:
    branches:
    - master
    paths-ignore:
    - CHANGELOG.md
    - LICENSE
    - README.md

  pull_request:
    branches:
    - master
    paths-ignore:
    - CHANGELOG.md
    - LICENSE
    - README.md

  release:
    types:
    - published

jobs:
  build:
    name: build
    runs-on: ubuntu-latest

    steps:
    - name: Check out code
      uses: actions/checkout@v5

    - name: Build smbprotocol
      run: |
        python -m pip install build
        python -m build

    - name: Upload built smbprotocol
      uses: actions/upload-artifact@v4
      with:
        name: artifact
        path: ./dist/*

  test:
    name: test
    needs:
    - build
    runs-on: ${{ matrix.os }}

    strategy:
      fail-fast: false
      matrix:
        os:
        - ubuntu-latest
        - macOS-latest
<<<<<<< HEAD
        - windows-latest
=======
        - windows-2022
>>>>>>> 4098f563
        python-version:
        - 3.9
        - '3.10'
        - '3.11'
        - '3.12'
        - '3.13'
<<<<<<< HEAD
        - '3.14'
=======
        python-arch:
        - x86
        - x64
        - arm64

        exclude:
        # Exclude OS and arch combinations that are not supported
        - os: ubuntu-latest
          python-arch: x86
        - os: ubuntu-latest
          python-arch: arm64
        - os: windows-2022
          python-arch: arm64
        - os: macOS-latest
          python-arch: x86
        - os: macOS-latest
          python-arch: x64

        # macOS arm64 is supported from 3.9
        - os: macOS-latest
          python-version: 3.8
>>>>>>> 4098f563

    steps:
    - uses: actions/checkout@v5

    - uses: actions/setup-python@v6
      with:
        python-version: ${{ matrix.python-version }}

    - uses: actions/download-artifact@v5
      with:
        name: artifact
        path: ./dist

    - name: Extract OS name
      shell: bash
      run: |
        NAME=$( echo '${{ matrix.os }}' | tr '-' ' ' | awk '{print $1}' )
        echo "${NAME}"
        echo "name=${NAME}" >> "${GITHUB_OUTPUT}"
      id: os

    - name: Test
      shell: bash
      run: |
        if [ "$(expr substr $(uname -s) 1 5)" == "MINGW" ]; then
            build_helpers/run-ci.sh
        else
            sudo -E build_helpers/run-ci.sh
        fi
      env:
        PYTEST_ADDOPTS: --color=yes

    - name: Upload Test Results
      if: always()
      uses: actions/upload-artifact@v4
      with:
        name: Unit Test Results (${{ matrix.os }} ${{ matrix.python-version }} ${{ matrix.python-arch }})
        path: ./junit/test-results.xml

    - name: Upload Coverage Results
      if: always()
      uses: actions/upload-artifact@v4
      with:
        name: Coverage Results (${{ matrix.os }} ${{ matrix.python-version }} ${{ matrix.python-arch }})
        path: ./coverage.xml

    - name: Upload Coverage to codecov
      if: always()
      uses: codecov/codecov-action@v5
      with:
        files: ./coverage.xml
        flags: ${{ steps.os.outputs.name }},py${{ matrix.python-version }},${{ matrix.python-arch }}
        token: ${{ secrets.CODECOV_TOKEN }}

  publish:
    name: publish
    needs:
    - test
    runs-on: ubuntu-latest
    permissions:
      # IMPORTANT: this permission is mandatory for trusted publishing
      id-token: write

    steps:
    - uses: actions/download-artifact@v5
      with:
        name: artifact
        path: ./dist

    - name: Publish
      if: startsWith(github.event.release.tag_name, 'v')
      uses: pypa/gh-action-pypi-publish@release/v1<|MERGE_RESOLUTION|>--- conflicted
+++ resolved
@@ -52,42 +52,14 @@
         os:
         - ubuntu-latest
         - macOS-latest
-<<<<<<< HEAD
         - windows-latest
-=======
-        - windows-2022
->>>>>>> 4098f563
         python-version:
         - 3.9
         - '3.10'
         - '3.11'
         - '3.12'
         - '3.13'
-<<<<<<< HEAD
         - '3.14'
-=======
-        python-arch:
-        - x86
-        - x64
-        - arm64
-
-        exclude:
-        # Exclude OS and arch combinations that are not supported
-        - os: ubuntu-latest
-          python-arch: x86
-        - os: ubuntu-latest
-          python-arch: arm64
-        - os: windows-2022
-          python-arch: arm64
-        - os: macOS-latest
-          python-arch: x86
-        - os: macOS-latest
-          python-arch: x64
-
-        # macOS arm64 is supported from 3.9
-        - os: macOS-latest
-          python-version: 3.8
->>>>>>> 4098f563
 
     steps:
     - uses: actions/checkout@v5
